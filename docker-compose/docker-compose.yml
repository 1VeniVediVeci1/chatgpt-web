--- conflicted
+++ resolved
@@ -27,7 +27,6 @@
       # Socks代理端口，可选，和 SOCKS_PROXY_HOST 一起时生效
       SOCKS_PROXY_PORT: xxx
       # HTTPS_PROXY 代理，可选
-<<<<<<< HEAD
       HTTPS_PROXY: http://xxxx:7890
       # mongodb 的连接字符串
       MONGODB_URL: 'mongodb://chatgpt:xxxx@database:27017'
@@ -63,9 +62,6 @@
       MONGO_INITDB_ROOT_PASSWORD: xxxx
       MONGO_INITDB_DATABASE: chatgpt
 
-=======
-      HTTPS_PROXY: http://xxx:7890
->>>>>>> d422a805
   nginx:
     image: nginx:alpine
     ports:
