import type { AxiosProgressEvent, GenericAbortSignal } from 'axios'
<<<<<<< HEAD
import { get, post } from '@/utils/request'
import type { ConfigState, MailConfig, SiteConfig } from '@/components/common/Setting/model'
=======
import { post } from '@/utils/request'
import { useSettingStore } from '@/store'
>>>>>>> 5fee1132

export function fetchChatAPI<T = any>(
  prompt: string,
  options?: { conversationId?: string; parentMessageId?: string },
  signal?: GenericAbortSignal,
) {
  return post<T>({
    url: '/chat',
    data: { prompt, options },
    signal,
  })
}

export function fetchChatConfig<T = any>() {
  return post<T>({
    url: '/config',
  })
}

export function fetchChatAPIProcess<T = any>(
  params: {
    roomId: number
    uuid: number
    regenerate?: boolean
    prompt: string
    options?: { conversationId?: string; parentMessageId?: string }
    signal?: GenericAbortSignal
    onDownloadProgress?: (progressEvent: AxiosProgressEvent) => void },
) {
  const settingStore = useSettingStore()

  return post<T>({
    url: '/chat-process',
<<<<<<< HEAD
    data: { roomId: params.roomId, uuid: params.uuid, regenerate: params.regenerate || false, prompt: params.prompt, options: params.options },
=======
    data: { prompt: params.prompt, options: params.options, systemMessage: settingStore.systemMessage },
>>>>>>> 5fee1132
    signal: params.signal,
    onDownloadProgress: params.onDownloadProgress,
  })
}

export function fetchSession<T>() {
  return post<T>({
    url: '/session',
  })
}

export function fetchVerify<T>(token: string) {
  return post<T>({
    url: '/verify',
    data: { token },
  })
}

export function fetchLogin<T = any>(username: string, password: string) {
  return post<T>({
    url: '/user-login',
    data: { username, password },
  })
}

export function fetchRegister<T = any>(username: string, password: string) {
  return post<T>({
    url: '/user-register',
    data: { username, password },
  })
}

export function fetchUpdateUserInfo<T = any>(name: string, avatar: string, description: string) {
  return post<T>({
    url: '/user-info',
    data: { name, avatar, description },
  })
}

export function fetchGetChatRooms<T = any>() {
  return get<T>({
    url: '/chatrooms',
  })
}

export function fetchCreateChatRoom<T = any>(title: string, roomId: number) {
  return post<T>({
    url: '/room-create',
    data: { title, roomId },
  })
}

export function fetchRenameChatRoom<T = any>(title: string, roomId: number) {
  return post<T>({
    url: '/room-rename',
    data: { title, roomId },
  })
}

export function fetchDeleteChatRoom<T = any>(roomId: number) {
  return post<T>({
    url: '/room-delete',
    data: { roomId },
  })
}

export function fetchGetChatHistory<T = any>(roomId: number) {
  return get<T>({
    url: `/chat-hisroty?roomid=${roomId}`,
  })
}

export function fetchClearChat<T = any>(roomId: number) {
  return post<T>({
    url: '/chat-clear',
    data: { roomId },
  })
}

export function fetchDeleteChat<T = any>(roomId: number, uuid: number, inversion?: boolean) {
  return post<T>({
    url: '/chat-delete',
    data: { roomId, uuid, inversion },
  })
}

export function fetchUpdateMail<T = any>(mail: MailConfig) {
  return post<T>({
    url: '/setting-mail',
    data: mail,
  })
}

export function fetchUpdateSite<T = any>(config: SiteConfig) {
  return post<T>({
    url: '/setting-site',
    data: config,
  })
}

export function fetchUpdateBaseSetting<T = any>(config: ConfigState) {
  return post<T>({
    url: '/setting-base',
    data: config,
  })
}<|MERGE_RESOLUTION|>--- conflicted
+++ resolved
@@ -1,11 +1,7 @@
 import type { AxiosProgressEvent, GenericAbortSignal } from 'axios'
-<<<<<<< HEAD
 import { get, post } from '@/utils/request'
 import type { ConfigState, MailConfig, SiteConfig } from '@/components/common/Setting/model'
-=======
-import { post } from '@/utils/request'
 import { useSettingStore } from '@/store'
->>>>>>> 5fee1132
 
 export function fetchChatAPI<T = any>(
   prompt: string,
@@ -39,11 +35,7 @@
 
   return post<T>({
     url: '/chat-process',
-<<<<<<< HEAD
-    data: { roomId: params.roomId, uuid: params.uuid, regenerate: params.regenerate || false, prompt: params.prompt, options: params.options },
-=======
-    data: { prompt: params.prompt, options: params.options, systemMessage: settingStore.systemMessage },
->>>>>>> 5fee1132
+    data: { roomId: params.roomId, uuid: params.uuid, regenerate: params.regenerate || false, prompt: params.prompt, options: params.options, systemMessage: settingStore.systemMessage },
     signal: params.signal,
     onDownloadProgress: params.onDownloadProgress,
   })
