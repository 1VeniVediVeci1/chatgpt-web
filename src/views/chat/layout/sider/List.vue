<script setup lang='ts'>
import { computed, nextTick, onMounted } from 'vue'
import { NInput, NPopconfirm, NScrollbar } from 'naive-ui'
import { SvgIcon } from '@/components/common'
import { useAppStore, useChatStore } from '@/store'
import { useBasicLayout } from '@/hooks/useBasicLayout'
<<<<<<< HEAD
import { useAuthStoreWithout } from '@/store/modules/auth'
=======
import { debounce } from '@/utils/functions/debounce'
>>>>>>> 76cef650

const { isMobile } = useBasicLayout()

const appStore = useAppStore()
const chatStore = useChatStore()
const authStore = useAuthStoreWithout()

const dataSources = computed(() => chatStore.history)

onMounted(async () => {
  if (authStore.session == null || !authStore.session.auth || authStore.token)
    await handleSyncChatRoom()
})

async function handleSyncChatRoom() {
  // if (chatStore.history.length == 1 && chatStore.history[0].title == 'New Chat'
  //   && chatStore.chat[0].data.length <= 0)
  chatStore.syncHistory(() => {
    const scrollRef = document.querySelector('#scrollRef')
    if (scrollRef)
      nextTick(() => scrollRef.scrollTop = scrollRef.scrollHeight)
  })
}

async function handleSelect({ uuid }: Chat.History) {
  if (isActive(uuid))
    return

  // 这里不需要 不然每次切换都rename
  // if (chatStore.active)
  //   chatStore.updateHistory(chatStore.active, { isEdit: false })
  chatStore.syncChat({ uuid } as Chat.History, () => {
    const scrollRef = document.querySelector('#scrollRef')
    if (scrollRef)
      nextTick(() => scrollRef.scrollTop = scrollRef.scrollHeight)
  })
  await chatStore.setActive(uuid)

  if (isMobile.value)
    appStore.setSiderCollapsed(true)
}

function handleEdit({ uuid }: Chat.History, isEdit: boolean, event?: MouseEvent) {
  event?.stopPropagation()
  chatStore.updateHistory(uuid, { isEdit })
}

function handleDelete(index: number, event?: MouseEvent | TouchEvent) {
  event?.stopPropagation()
  chatStore.deleteHistory(index)
  if (isMobile.value)
    appStore.setSiderCollapsed(true)
}

const handleDeleteDebounce = debounce(handleDelete, 600)

function handleEnter({ uuid }: Chat.History, isEdit: boolean, event: KeyboardEvent) {
  event?.stopPropagation()
  if (event.key === 'Enter')
    chatStore.updateHistory(uuid, { isEdit })
}

function isActive(uuid: number) {
  return chatStore.active === uuid
}
</script>

<template>
  <NScrollbar class="px-4">
    <div class="flex flex-col gap-2 text-sm">
      <template v-if="!dataSources.length">
        <div class="flex flex-col items-center mt-4 text-center text-neutral-300">
          <SvgIcon icon="ri:inbox-line" class="mb-2 text-3xl" />
          <span>{{ $t('common.noData') }}</span>
        </div>
      </template>
      <template v-else>
        <div v-for="(item, index) of dataSources" :key="index">
          <a
            class="relative flex items-center gap-3 px-3 py-3 break-all border rounded-md cursor-pointer hover:bg-neutral-100 group dark:border-neutral-800 dark:hover:bg-[#24272e]"
            :class="isActive(item.uuid) && ['border-[#4b9e5f]', 'bg-neutral-100', 'text-[#4b9e5f]', 'dark:bg-[#24272e]', 'dark:border-[#4b9e5f]', 'pr-14']"
            @click="handleSelect(item)"
          >
            <span>
              <SvgIcon icon="ri:message-3-line" />
            </span>
            <div class="relative flex-1 overflow-hidden break-all text-ellipsis whitespace-nowrap">
              <NInput
                v-if="item.isEdit"
                v-model:value="item.title" size="tiny"
                @keypress="handleEnter(item, false, $event)"
              />
              <span v-else>{{ item.title }}</span>
            </div>
            <div v-if="isActive(item.uuid)" class="absolute z-10 flex visible right-1">
              <template v-if="item.isEdit">
                <button class="p-1" @click="handleEdit(item, false, $event)">
                  <SvgIcon icon="ri:save-line" />
                </button>
              </template>
              <template v-else>
                <button class="p-1">
                  <SvgIcon icon="ri:edit-line" @click="handleEdit(item, true, $event)" />
                </button>
                <NPopconfirm placement="bottom" @positive-click="handleDeleteDebounce(index, $event)">
                  <template #trigger>
                    <button class="p-1">
                      <SvgIcon icon="ri:delete-bin-line" />
                    </button>
                  </template>
                  {{ $t('chat.deleteHistoryConfirm') }}
                </NPopconfirm>
              </template>
            </div>
          </a>
        </div>
      </template>
    </div>
  </NScrollbar>
</template><|MERGE_RESOLUTION|>--- conflicted
+++ resolved
@@ -4,11 +4,8 @@
 import { SvgIcon } from '@/components/common'
 import { useAppStore, useChatStore } from '@/store'
 import { useBasicLayout } from '@/hooks/useBasicLayout'
-<<<<<<< HEAD
 import { useAuthStoreWithout } from '@/store/modules/auth'
-=======
 import { debounce } from '@/utils/functions/debounce'
->>>>>>> 76cef650
 
 const { isMobile } = useBasicLayout()
 
