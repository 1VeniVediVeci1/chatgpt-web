--- conflicted
+++ resolved
@@ -114,11 +114,7 @@
               requestOptions: { prompt: message, options: { ...options } },
             },
           )
-<<<<<<< HEAD
           scrollToBottomIfAtBottom()
-=======
-          scrollToBottom()
->>>>>>> d3daa654
         }
         catch (error) {
           //
