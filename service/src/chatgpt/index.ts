import * as dotenv from 'dotenv'
import 'isomorphic-fetch'
import type { ChatGPTAPIOptions, ChatMessage, SendMessageOptions } from 'chatgpt'
import { ChatGPTAPI, ChatGPTUnofficialProxyAPI } from 'chatgpt'
import { SocksProxyAgent } from 'socks-proxy-agent'
import httpsProxyAgent from 'https-proxy-agent'
import fetch from 'node-fetch'
<<<<<<< HEAD
import axios from 'axios'
import { getCacheConfig, getOriginConfig } from '../storage/config'
=======
>>>>>>> 1187d885
import { sendResponse } from '../utils'
import { isNotEmptyString } from '../utils/is'
import type { ApiModel, ChatContext, ChatGPTUnofficialProxyAPIOptions, ModelConfig } from '../types'
import type { BalanceResponse, RequestOptions } from './types'

const { HttpsProxyAgent } = httpsProxyAgent

dotenv.config()

const ErrorCodeMessage: Record<string, string> = {
  401: '[OpenAI] 提供错误的API密钥 | Incorrect API key provided',
  403: '[OpenAI] 服务器拒绝访问，请稍后再试 | Server refused to access, please try again later',
  502: '[OpenAI] 错误的网关 |  Bad Gateway',
  503: '[OpenAI] 服务器繁忙，请稍后再试 | Server is busy, please try again later',
  504: '[OpenAI] 网关超时 | Gateway Time-out',
  500: '[OpenAI] 服务器繁忙，请稍后再试 | Internal Server Error',
}

let apiModel: ApiModel
let api: ChatGPTAPI | ChatGPTUnofficialProxyAPI

export async function initApi() {
  // More Info: https://github.com/transitive-bullshit/chatgpt-api

  const config = await getCacheConfig()
  if (!config.apiKey && !config.accessToken)
    throw new Error('Missing OPENAI_API_KEY or OPENAI_ACCESS_TOKEN environment variable')

  if (isNotEmptyString(config.apiKey)) {
    const OPENAI_API_BASE_URL = process.env.OPENAI_API_BASE_URL
    const OPENAI_API_MODEL = process.env.OPENAI_API_MODEL
    const model = isNotEmptyString(OPENAI_API_MODEL) ? OPENAI_API_MODEL : 'gpt-3.5-turbo'

    const options: ChatGPTAPIOptions = {
      apiKey: config.apiKey,
      completionParams: { model },
      debug: !config.apiDisableDebug,
    }
    // increase max token limit if use gpt-4
    if (model.toLowerCase().includes('gpt-4')) {
      // if use 32k model
      if (model.toLowerCase().includes('32k')) {
        options.maxModelTokens = 32768
        options.maxResponseTokens = 8192
      }
      else {
        options.maxModelTokens = 8192
        options.maxResponseTokens = 2048
      }
    }

    if (isNotEmptyString(OPENAI_API_BASE_URL))
      options.apiBaseUrl = `${OPENAI_API_BASE_URL}/v1`

    await setupProxy(options)

    api = new ChatGPTAPI({ ...options })
    apiModel = 'ChatGPTAPI'
  }
  else {
    const OPENAI_API_MODEL = process.env.OPENAI_API_MODEL
    const options: ChatGPTUnofficialProxyAPIOptions = {
      accessToken: config.accessToken,
      debug: !config.apiDisableDebug,
    }

    if (isNotEmptyString(OPENAI_API_MODEL))
      options.model = OPENAI_API_MODEL

<<<<<<< HEAD
    if (isNotEmptyString(config.reverseProxy))
      options.apiReverseProxyUrl = config.reverseProxy
=======
    options.apiReverseProxyUrl = isNotEmptyString(process.env.API_REVERSE_PROXY)
      ? process.env.API_REVERSE_PROXY
      : 'https://bypass.churchless.tech/api/conversation'
>>>>>>> 1187d885

    await setupProxy(options)

    api = new ChatGPTUnofficialProxyAPI({ ...options })
    apiModel = 'ChatGPTUnofficialProxyAPI'
  }
}

async function chatReplyProcess(options: RequestOptions) {
  const { message, lastContext, process, systemMessage } = options
  try {
    const timeoutMs = (await getCacheConfig()).timeoutMs
    let options: SendMessageOptions = { timeoutMs }

    if (apiModel === 'ChatGPTAPI') {
      if (isNotEmptyString(systemMessage))
        options.systemMessage = systemMessage
    }

    if (lastContext != null) {
      if (apiModel === 'ChatGPTAPI')
        options.parentMessageId = lastContext.parentMessageId
      else
        options = { ...lastContext }
    }

    const response = await api.sendMessage(message, {
      ...options,
      onProgress: (partialResponse) => {
        process?.(partialResponse)
      },
    })

    return sendResponse({ type: 'Success', data: response })
  }
  catch (error: any) {
    const code = error.statusCode
    global.console.log(error)
    if (Reflect.has(ErrorCodeMessage, code))
      return sendResponse({ type: 'Fail', message: ErrorCodeMessage[code] })
    return sendResponse({ type: 'Fail', message: error.message ?? 'Please check the back-end console' })
  }
}

async function fetchBalance() {
<<<<<<< HEAD
  const config = await getCacheConfig()
  const OPENAI_API_KEY = config.apiKey
  const OPENAI_API_BASE_URL = config.apiBaseUrl
=======
  // 计算起始日期和结束日期

  const OPENAI_API_KEY = process.env.OPENAI_API_KEY
  const OPENAI_API_BASE_URL = process.env.OPENAI_API_BASE_URL
>>>>>>> 1187d885

  if (!isNotEmptyString(OPENAI_API_KEY))
    return Promise.resolve('-')

  const API_BASE_URL = isNotEmptyString(OPENAI_API_BASE_URL)
    ? OPENAI_API_BASE_URL
    : 'https://api.openai.com'

  const [startDate, endDate] = formatDate()

  // 每月使用量
  const urlUsage = `${API_BASE_URL}/v1/dashboard/billing/usage?start_date=${startDate}&end_date=${endDate}`

  const headers = {
    'Authorization': `Bearer ${OPENAI_API_KEY}`,
    'Content-Type': 'application/json',
  }

  try {
    // 获取已使用量
    const useResponse = await fetch(urlUsage, { headers })
    const usageData = await useResponse.json() as BalanceResponse
    const usage = Math.round(usageData.total_usage) / 100
    return Promise.resolve(usage ? `$${usage}` : '-')
  }
  catch {
    return Promise.resolve('-')
  }
}

function formatDate(): string[] {
  const today = new Date()
  const year = today.getFullYear()
  const month = today.getMonth() + 1
  const lastDay = new Date(year, month, 0)
  const formattedFirstDay = `${year}-${month.toString().padStart(2, '0')}-01`
  const formattedLastDay = `${year}-${month.toString().padStart(2, '0')}-${lastDay.getDate().toString().padStart(2, '0')}`
  return [formattedFirstDay, formattedLastDay]
}

async function chatConfig() {
  const config = await getOriginConfig() as ModelConfig
  config.balance = await fetchBalance()
  return sendResponse<ModelConfig>({
    type: 'Success',
    data: config,
  })
}

async function setupProxy(options: ChatGPTAPIOptions | ChatGPTUnofficialProxyAPIOptions) {
  const config = await getCacheConfig()
  if (isNotEmptyString(config.socksProxy)) {
    const agent = new SocksProxyAgent({
      hostname: config.socksProxy.split(':')[0],
      port: parseInt(config.socksProxy.split(':')[1]),
      userId: isNotEmptyString(config.socksAuth) ? config.socksAuth.split(':')[0] : undefined,
      password: isNotEmptyString(config.socksAuth) ? config.socksAuth.split(':')[1] : undefined,

    })
    options.fetch = (url, options) => {
      return fetch(url, { agent, ...options })
    }
  }
  else {
    if (isNotEmptyString(config.httpsProxy) || isNotEmptyString(process.env.ALL_PROXY)) {
      const httpsProxy = config.httpsProxy || process.env.ALL_PROXY
      if (httpsProxy) {
        const agent = new HttpsProxyAgent(httpsProxy)
        options.fetch = (url, options) => {
          return fetch(url, { agent, ...options })
        }
      }
    }
  }
}

function currentModel(): ApiModel {
  return apiModel
}

initApi()

export type { ChatContext, ChatMessage }

export { chatReplyProcess, chatConfig, currentModel }<|MERGE_RESOLUTION|>--- conflicted
+++ resolved
@@ -5,11 +5,7 @@
 import { SocksProxyAgent } from 'socks-proxy-agent'
 import httpsProxyAgent from 'https-proxy-agent'
 import fetch from 'node-fetch'
-<<<<<<< HEAD
-import axios from 'axios'
 import { getCacheConfig, getOriginConfig } from '../storage/config'
-=======
->>>>>>> 1187d885
 import { sendResponse } from '../utils'
 import { isNotEmptyString } from '../utils/is'
 import type { ApiModel, ChatContext, ChatGPTUnofficialProxyAPIOptions, ModelConfig } from '../types'
@@ -79,14 +75,11 @@
     if (isNotEmptyString(OPENAI_API_MODEL))
       options.model = OPENAI_API_MODEL
 
-<<<<<<< HEAD
-    if (isNotEmptyString(config.reverseProxy))
-      options.apiReverseProxyUrl = config.reverseProxy
-=======
-    options.apiReverseProxyUrl = isNotEmptyString(process.env.API_REVERSE_PROXY)
-      ? process.env.API_REVERSE_PROXY
-      : 'https://bypass.churchless.tech/api/conversation'
->>>>>>> 1187d885
+    if (isNotEmptyString(config.reverseProxy)) {
+      options.apiReverseProxyUrl = isNotEmptyString(config.reverseProxy)
+        ? config.reverseProxy
+        : 'https://bypass.churchless.tech/api/conversation'
+    }
 
     await setupProxy(options)
 
@@ -132,16 +125,10 @@
 }
 
 async function fetchBalance() {
-<<<<<<< HEAD
+  // 计算起始日期和结束日期
   const config = await getCacheConfig()
   const OPENAI_API_KEY = config.apiKey
   const OPENAI_API_BASE_URL = config.apiBaseUrl
-=======
-  // 计算起始日期和结束日期
-
-  const OPENAI_API_KEY = process.env.OPENAI_API_KEY
-  const OPENAI_API_BASE_URL = process.env.OPENAI_API_BASE_URL
->>>>>>> 1187d885
 
   if (!isNotEmptyString(OPENAI_API_KEY))
     return Promise.resolve('-')
