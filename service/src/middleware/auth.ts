--- conflicted
+++ resolved
@@ -1,8 +1,5 @@
-<<<<<<< HEAD
 import jwt from 'jsonwebtoken'
-=======
 import { isNotEmptyString } from '../utils/is'
->>>>>>> d422a805
 
 const auth = async (req, res, next) => {
   const AUTH_SECRET_KEY = process.env.AUTH_SECRET_KEY
