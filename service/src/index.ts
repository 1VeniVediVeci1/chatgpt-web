--- conflicted
+++ resolved
@@ -27,18 +27,11 @@
   updateConfig,
   updateUserInfo,
   verifyUser,
-  verifyUserAdmin,
 } from './storage/mongo'
 import { limiter } from './middleware/limiter'
-<<<<<<< HEAD
 import { isEmail, isNotEmptyString } from './utils/is'
-import { sendTestMail, sendVerifyMail } from './utils/mail'
-import { checkUserVerify, getUserVerifyUrl, md5 } from './utils/security'
-=======
-import { isNotEmptyString } from './utils/is'
 import { sendNoticeMail, sendTestMail, sendVerifyMail, sendVerifyMailAdmin } from './utils/mail'
 import { checkUserVerify, checkUserVerifyAdmin, getUserVerifyUrl, getUserVerifyUrlAdmin, md5 } from './utils/security'
->>>>>>> 3333919d
 import { rootAuth } from './middleware/rootAuth'
 
 dotenv.config()
@@ -400,9 +393,17 @@
       res.send({ status: 'Fail', message: '邮箱已存在 | The email exists', data: null })
       return
     }
-    await verifyUser(username)
-    await sendVerifyMailAdmin(username, await getUserVerifyUrlAdmin(username))
-    res.send({ status: 'Success', message: '验证成功, 请等待管理员开通 | Verify successfully, Please wait for the admin to activate', data: null })
+    const config = await getCacheConfig()
+    let message = '验证成功 | Verify successfully'
+    if (config.siteConfig.registerReview) {
+      await verifyUser(username, Status.AdminVerify)
+      await sendVerifyMailAdmin(process.env.ROOT_USER, username, await getUserVerifyUrlAdmin(username))
+      message = '验证成功, 请等待管理员开通 | Verify successfully, Please wait for the admin to activate'
+    }
+    else {
+      await verifyUser(username, Status.Normal)
+    }
+    res.send({ status: 'Success', message, data: null })
   }
   catch (error) {
     res.send({ status: 'Fail', message: error.message, data: null })
@@ -417,10 +418,10 @@
     const username = await checkUserVerifyAdmin(token)
     const user = await getUser(username)
     if (user != null && user.status === Status.Normal) {
-      res.send({ status: 'Fail', message: '邮箱已存在 | The email exists', data: null })
-      return
-    }
-    await verifyUserAdmin(username)
+      res.send({ status: 'Fail', message: '邮箱已开通 | The email has been opened.', data: null })
+      return
+    }
+    await verifyUser(username, Status.Normal)
     await sendNoticeMail(username)
     res.send({ status: 'Success', message: '开通成功 | Activate successfully', data: null })
   }
