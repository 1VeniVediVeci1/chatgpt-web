import express from 'express'
<<<<<<< HEAD
import jwt from 'jsonwebtoken'
import { ObjectId } from 'mongodb'
import type { ChatContext, ChatMessage } from './chatgpt'
import { chatConfig, chatReplyProcess, currentModel, initApi } from './chatgpt'
import { auth } from './middleware/auth'
import { clearConfigCache, getCacheConfig, getOriginConfig } from './storage/config'
import type { ChatOptions, Config, MailConfig, SiteConfig, UserInfo } from './storage/model'
import { Status } from './storage/model'
import { clearChat, createChatRoom, createUser, deleteChat, deleteChatRoom, existsChatRoom, getChat, getChatRooms, getChats, getUser, getUserById, insertChat, renameChatRoom, updateChat, updateConfig, updateUserInfo, verifyUser } from './storage/mongo'
=======
import type { RequestProps } from './types'
import type { ChatMessage } from './chatgpt'
import { chatConfig, chatReplyProcess, currentModel } from './chatgpt'
import { auth } from './middleware/auth'
import { limiter } from './middleware/limiter'
>>>>>>> 5fee1132
import { isNotEmptyString } from './utils/is'
import { sendMail } from './utils/mail'
import { checkUserVerify, getUserVerifyUrl, md5 } from './utils/security'

const app = express()
const router = express.Router()

app.use(express.static('public'))
app.use(express.json())

app.all('*', (_, res, next) => {
  res.header('Access-Control-Allow-Origin', '*')
  res.header('Access-Control-Allow-Headers', 'authorization, Content-Type')
  res.header('Access-Control-Allow-Methods', '*')
  next()
})

<<<<<<< HEAD
router.get('/chatrooms', auth, async (req, res) => {
  const userId = req.headers.userId
  const rooms = await getChatRooms(userId)
  const result = []
  rooms.forEach((r) => {
    result.push({
      uuid: r.roomId,
      title: r.title,
      isEdit: false,
    })
  })
  res.send({ status: 'Success', message: null, data: result })
})

router.post('/room-create', auth, async (req, res) => {
  const userId = req.headers.userId
  const { title, roomId } = req.body as { title: string; roomId: number }
  const room = await createChatRoom(userId, title, roomId)
  res.send({ status: 'Success', message: null, data: room })
})

router.post('/room-rename', auth, async (req, res) => {
  const userId = req.headers.userId
  const { title, roomId } = req.body as { title: string; roomId: number }
  const room = await renameChatRoom(userId, title, roomId)
  res.send({ status: 'Success', message: null, data: room })
})

router.post('/room-delete', auth, async (req, res) => {
  const userId = req.headers.userId
  const { roomId } = req.body as { roomId: number }
  if (!roomId || !await existsChatRoom(userId, roomId)) {
    res.send({ status: 'Fail', message: 'Unknow room', data: null })
    return
  }
  await deleteChatRoom(userId, roomId)
  res.send({ status: 'Success', message: null })
})

router.get('/chat-hisroty', auth, async (req, res) => {
  const userId = req.headers.userId
  const roomId = +req.query.roomid
  const lastTime = req.query.lasttime
  if (!roomId || !await existsChatRoom(userId, roomId)) {
    res.send({ status: 'Success', message: null, data: [] })
    // res.send({ status: 'Fail', message: 'Unknow room', data: null })
    return
  }
  const chats = await getChats(roomId, !lastTime ? null : parseInt(lastTime))

  const result = []
  chats.forEach((c) => {
    if (c.status !== Status.InversionDeleted) {
      result.push({
        dateTime: new Date(c.dateTime).toLocaleString(),
        text: c.prompt,
        inversion: true,
        error: false,
        conversationOptions: null,
        requestOptions: {
          prompt: c.prompt,
          options: null,
        },
      })
    }
    if (c.status !== Status.ResponseDeleted) {
      result.push({
        dateTime: new Date(c.dateTime).toLocaleString(),
        text: c.response,
        inversion: false,
        error: false,
        loading: false,
        conversationOptions: {
          parentMessageId: c.options.messageId,
        },
        requestOptions: {
          prompt: c.prompt,
          parentMessageId: c.options.parentMessageId,
        },
      })
    }
  })

  res.send({ status: 'Success', message: null, data: result })
})

router.post('/chat-delete', auth, async (req, res) => {
  const userId = req.headers.userId
  const { roomId, uuid, inversion } = req.body as { roomId: number; uuid: number; inversion: boolean }
  if (!roomId || !await existsChatRoom(userId, roomId)) {
    res.send({ status: 'Fail', message: 'Unknow room', data: null })
    return
  }
  await deleteChat(roomId, uuid, inversion)
  res.send({ status: 'Success', message: null, data: null })
})

router.post('/chat-clear', auth, async (req, res) => {
  const userId = req.headers.userId
  const { roomId } = req.body as { roomId: number }
  if (!roomId || !await existsChatRoom(userId, roomId)) {
    res.send({ status: 'Fail', message: 'Unknow room', data: null })
    return
  }
  await clearChat(roomId)
  res.send({ status: 'Success', message: null, data: null })
})

router.post('/chat', auth, async (req, res) => {
  try {
    const { roomId, uuid, regenerate, prompt, options = {} } = req.body as
      { roomId: number; uuid: number; regenerate: boolean; prompt: string; options?: ChatContext }
    const message = regenerate
      ? await getChat(roomId, uuid)
      : await insertChat(uuid, prompt, roomId, options as ChatOptions)
    const response = await chatReply(prompt, options)
    if (response.status === 'Success')
      await updateChat(message._id, response.data.text, response.data.id)
    res.send(response)
  }
  catch (error) {
    res.send(error)
  }
})

router.post('/chat-process', auth, async (req, res) => {
  res.setHeader('Content-type', 'application/octet-stream')

  try {
    const { roomId, uuid, regenerate, prompt, options = {} } = req.body as
      { roomId: number; uuid: number; regenerate: boolean; prompt: string; options?: ChatContext }
    const message = regenerate
      ? await getChat(roomId, uuid)
      : await insertChat(uuid, prompt, roomId, options as ChatOptions)
    let firstChunk = true
    const result = await chatReplyProcess(prompt, options, (chat: ChatMessage) => {
      res.write(firstChunk ? JSON.stringify(chat) : `\n${JSON.stringify(chat)}`)
      firstChunk = false
=======
router.post('/chat-process', [auth, limiter], async (req, res) => {
  res.setHeader('Content-type', 'application/octet-stream')

  try {
    const { prompt, options = {}, systemMessage } = req.body as RequestProps
    let firstChunk = true
    await chatReplyProcess({
      message: prompt,
      lastContext: options,
      process: (chat: ChatMessage) => {
        res.write(firstChunk ? JSON.stringify(chat) : `\n${JSON.stringify(chat)}`)
        firstChunk = false
      },
      systemMessage,
>>>>>>> 5fee1132
    })
    if (result.status === 'Success')
      await updateChat(message._id, result.data.text, result.data.id)
  }
  catch (error) {
    res.write(JSON.stringify(error))
  }
  finally {
    res.end()
  }
})

<<<<<<< HEAD
router.post('/user-register', async (req, res) => {
  const { username, password } = req.body as { username: string; password: string }
  const config = await getCacheConfig()
  if (!config.siteConfig.registerEnabled) {
    res.send({ status: 'Fail', message: '注册账号功能未启用 | Register account is disabled!', data: null })
    return
  }
  if (isNotEmptyString(config.siteConfig.registerMails)) {
    let allowSuffix = false
    const emailSuffixs = config.siteConfig.registerMails.split(',')
    for (let index = 0; index < emailSuffixs.length; index++) {
      const element = emailSuffixs[index]
      allowSuffix = username.toLowerCase().endsWith(element)
      if (allowSuffix)
        break
    }
    if (!allowSuffix) {
      res.send({ status: 'Fail', message: '该邮箱后缀不支持 | The email service provider is not allowed', data: null })
      return
    }
  }

  const user = await getUser(username)
  if (user != null) {
    res.send({ status: 'Fail', message: '邮箱已存在 | The email exists', data: null })
    return
  }
  const newPassword = md5(password)
  await createUser(username, newPassword)

  if (username.toLowerCase() === process.env.ROOT_USER) {
    res.send({ status: 'Success', message: '注册成功 | Register success', data: null })
  }
  else {
    await sendMail(username, await getUserVerifyUrl(username))
    res.send({ status: 'Success', message: '注册成功, 去邮箱中验证吧 | Registration is successful, you need to go to email verification', data: null })
  }
})

=======
>>>>>>> 5fee1132
router.post('/config', auth, async (req, res) => {
  try {
    const userId = new ObjectId(req.headers.userId.toString())

    const user = await getUserById(userId)
    if (user == null || user.status !== Status.Normal || user.email.toLowerCase() !== process.env.ROOT_USER)
      throw new Error('无权限 | No permission.')

    const response = await chatConfig()
    res.send(response)
  }
  catch (error) {
    res.send(error)
  }
})

router.post('/session', async (req, res) => {
  try {
    const config = await getCacheConfig()
    const hasAuth = config.siteConfig.loginEnabled
    const allowRegister = (await getCacheConfig()).siteConfig.registerEnabled
    res.send({ status: 'Success', message: '', data: { auth: hasAuth, allowRegister, model: currentModel() } })
  }
  catch (error) {
    res.send({ status: 'Fail', message: error.message, data: null })
  }
})

router.post('/user-login', async (req, res) => {
  try {
    const { username, password } = req.body as { username: string; password: string }
    if (!username || !password)
      throw new Error('用户名或密码为空 | Username or password is empty')

    const user = await getUser(username)
    if (user == null
      || user.status !== Status.Normal
      || user.password !== md5(password)) {
      if (user != null && user.status === Status.PreVerify)
        throw new Error('请去邮箱中验证 | Please verify in the mailbox')
      throw new Error('用户不存在或密码错误 | User does not exist or incorrect password.')
    }
    const config = await getCacheConfig()
    const token = jwt.sign({
      name: user.name ? user.name : user.email,
      avatar: user.avatar,
      description: user.description,
      userId: user._id,
      root: username.toLowerCase() === process.env.ROOT_USER,
    }, config.siteConfig.loginSalt.trim())
    res.send({ status: 'Success', message: '登录成功 | Login successfully', data: { token } })
  }
  catch (error) {
    res.send({ status: 'Fail', message: error.message, data: null })
  }
})

router.post('/user-info', auth, async (req, res) => {
  try {
    const { name, avatar, description } = req.body as UserInfo
    const userId = new ObjectId(req.headers.userId.toString())

    const user = await getUserById(userId)
    if (user == null || user.status !== Status.Normal)
      throw new Error('用户不存在 | User does not exist.')
    await updateUserInfo(userId, { name, avatar, description } as UserInfo)
    res.send({ status: 'Success', message: '更新成功 | Update successfully' })
  }
  catch (error) {
    res.send({ status: 'Fail', message: error.message, data: null })
  }
})

router.post('/verify', async (req, res) => {
  try {
    const { token } = req.body as { token: string }
    if (!token)
      throw new Error('Secret key is empty')
    const username = await checkUserVerify(token)
    await verifyUser(username)
    res.send({ status: 'Success', message: '验证成功 | Verify successfully', data: null })
  }
  catch (error) {
    res.send({ status: 'Fail', message: error.message, data: null })
  }
})

router.post('/setting-base', auth, async (req, res) => {
  try {
    const { apiKey, apiModel, apiBaseUrl, accessToken, timeoutMs, socksProxy, httpsProxy } = req.body as Config
    const userId = new ObjectId(req.headers.userId.toString())

    if (apiKey == null && accessToken == null)
      throw new Error('Missing OPENAI_API_KEY or OPENAI_ACCESS_TOKEN environment variable.')

    const user = await getUserById(userId)
    if (user == null || user.status !== Status.Normal || user.email.toLowerCase() !== process.env.ROOT_USER)
      throw new Error('无权限 | No permission.')

    const thisConfig = await getOriginConfig()
    thisConfig.apiKey = apiKey
    thisConfig.apiModel = apiModel
    thisConfig.apiBaseUrl = apiBaseUrl
    thisConfig.accessToken = accessToken
    thisConfig.timeoutMs = timeoutMs
    thisConfig.socksProxy = socksProxy
    thisConfig.httpsProxy = httpsProxy
    await updateConfig(thisConfig)
    clearConfigCache()
    initApi()
    const response = await chatConfig()
    res.send({ status: 'Success', message: '操作成功 | Successfully', data: response.data })
  }
  catch (error) {
    res.send({ status: 'Fail', message: error.message, data: null })
  }
})

router.post('/setting-site', auth, async (req, res) => {
  try {
    const config = req.body as SiteConfig
    const userId = new ObjectId(req.headers.userId.toString())

    const user = await getUserById(userId)
    if (user == null || user.status !== Status.Normal || user.email.toLowerCase() !== process.env.ROOT_USER)
      throw new Error('无权限 | No permission.')

    const thisConfig = await getOriginConfig()
    thisConfig.siteConfig = config
    const result = await updateConfig(thisConfig)
    clearConfigCache()
    res.send({ status: 'Success', message: '操作成功 | Successfully', data: result.siteConfig })
  }
  catch (error) {
    res.send({ status: 'Fail', message: error.message, data: null })
  }
})

router.post('/setting-mail', auth, async (req, res) => {
  try {
    const config = req.body as MailConfig
    const userId = new ObjectId(req.headers.userId.toString())

    const user = await getUserById(userId)
    if (user == null || user.status !== Status.Normal || user.email.toLowerCase() !== process.env.ROOT_USER)
      throw new Error('无权限 | No permission.')

    const thisConfig = await getOriginConfig()
    thisConfig.mailConfig = config
    const result = await updateConfig(thisConfig)
    clearConfigCache()
    res.send({ status: 'Success', message: '操作成功 | Successfully', data: result.mailConfig })
  }
  catch (error) {
    res.send({ status: 'Fail', message: error.message, data: null })
  }
})

app.use('', router)
app.use('/api', router)

app.listen(3002, () => globalThis.console.log('Server is running on port 3002'))<|MERGE_RESOLUTION|>--- conflicted
+++ resolved
@@ -1,7 +1,7 @@
 import express from 'express'
-<<<<<<< HEAD
 import jwt from 'jsonwebtoken'
 import { ObjectId } from 'mongodb'
+import type { RequestProps } from './types'
 import type { ChatContext, ChatMessage } from './chatgpt'
 import { chatConfig, chatReplyProcess, currentModel, initApi } from './chatgpt'
 import { auth } from './middleware/auth'
@@ -9,13 +9,7 @@
 import type { ChatOptions, Config, MailConfig, SiteConfig, UserInfo } from './storage/model'
 import { Status } from './storage/model'
 import { clearChat, createChatRoom, createUser, deleteChat, deleteChatRoom, existsChatRoom, getChat, getChatRooms, getChats, getUser, getUserById, insertChat, renameChatRoom, updateChat, updateConfig, updateUserInfo, verifyUser } from './storage/mongo'
-=======
-import type { RequestProps } from './types'
-import type { ChatMessage } from './chatgpt'
-import { chatConfig, chatReplyProcess, currentModel } from './chatgpt'
-import { auth } from './middleware/auth'
 import { limiter } from './middleware/limiter'
->>>>>>> 5fee1132
 import { isNotEmptyString } from './utils/is'
 import { sendMail } from './utils/mail'
 import { checkUserVerify, getUserVerifyUrl, md5 } from './utils/security'
@@ -33,7 +27,6 @@
   next()
 })
 
-<<<<<<< HEAD
 router.get('/chatrooms', auth, async (req, res) => {
   const userId = req.headers.userId
   const rooms = await getChatRooms(userId)
@@ -159,27 +152,16 @@
   }
 })
 
-router.post('/chat-process', auth, async (req, res) => {
+router.post('/chat-process', [auth, limiter], async (req, res) => {
   res.setHeader('Content-type', 'application/octet-stream')
 
   try {
-    const { roomId, uuid, regenerate, prompt, options = {} } = req.body as
-      { roomId: number; uuid: number; regenerate: boolean; prompt: string; options?: ChatContext }
+    const { roomId, uuid, regenerate, prompt, options = {}, systemMessage } = req.body as RequestProps
     const message = regenerate
       ? await getChat(roomId, uuid)
       : await insertChat(uuid, prompt, roomId, options as ChatOptions)
     let firstChunk = true
-    const result = await chatReplyProcess(prompt, options, (chat: ChatMessage) => {
-      res.write(firstChunk ? JSON.stringify(chat) : `\n${JSON.stringify(chat)}`)
-      firstChunk = false
-=======
-router.post('/chat-process', [auth, limiter], async (req, res) => {
-  res.setHeader('Content-type', 'application/octet-stream')
-
-  try {
-    const { prompt, options = {}, systemMessage } = req.body as RequestProps
-    let firstChunk = true
-    await chatReplyProcess({
+    const result = await chatReplyProcess({
       message: prompt,
       lastContext: options,
       process: (chat: ChatMessage) => {
@@ -187,7 +169,6 @@
         firstChunk = false
       },
       systemMessage,
->>>>>>> 5fee1132
     })
     if (result.status === 'Success')
       await updateChat(message._id, result.data.text, result.data.id)
@@ -200,7 +181,6 @@
   }
 })
 
-<<<<<<< HEAD
 router.post('/user-register', async (req, res) => {
   const { username, password } = req.body as { username: string; password: string }
   const config = await getCacheConfig()
@@ -240,8 +220,6 @@
   }
 })
 
-=======
->>>>>>> 5fee1132
 router.post('/config', auth, async (req, res) => {
   try {
     const userId = new ObjectId(req.headers.userId.toString())
