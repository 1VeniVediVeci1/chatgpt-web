# ChatGPT Web

<div style="font-size: 1.5rem;">
  <a href="./README.md">中文</a> |
  <a href="./README.en.md">English</a>
</div>
</br>

## 说明
> **此项目 Fork 自 [Chanzhaoyu/chatgpt-web](https://github.com/Chanzhaoyu/chatgpt-web), 除了定时合并该分支, 新增了部分特色功能, 注册&登录, 前端页面设置apikey 等**
</br>

## 截图
> 声明：此项目只发布于 Github，基于 MIT 协议，免费且作为开源学习使用。并且不会有任何形式的卖号、付费服务、讨论群、讨论组等行为。谨防受骗。

![cover3](./docs/login.jpg)
![cover](./docs/c1.png)
![cover2](./docs/c2.png)
![cover3](./docs/basesettings.jpg)

- [ChatGPT Web](#chatgpt-web)
	- [介绍](#介绍)
	- [待实现路线](#待实现路线)
	- [前置要求](#前置要求)
		- [Node](#node)
		- [PNPM](#pnpm)
		- [填写密钥](#填写密钥)
	- [安装依赖](#安装依赖)
		- [后端](#后端)
		- [前端](#前端)
	- [测试环境运行](#测试环境运行)
		- [后端服务](#后端服务)
		- [前端网页](#前端网页)
	- [环境变量](#环境变量)
	- [打包](#打包)
		- [使用 Docker](#使用-docker)
			- [Docker 参数示例](#docker-参数示例)
			- [Docker build \& Run](#docker-build--run)
			- [Docker compose](#docker-compose)
		- [使用 Railway 部署](#使用-railway-部署)
			- [Railway 环境变量](#railway-环境变量)
		- [手动打包](#手动打包)
			- [后端服务](#后端服务-1)
			- [前端网页](#前端网页-1)
	- [常见问题](#常见问题)
	- [参与贡献](#参与贡献)
	- [赞助](#赞助)
	- [License](#license)
## 介绍

支持双模型，提供了两种非官方 `ChatGPT API` 方法

| 方式                                          | 免费？ | 可靠性     | 质量 |
| --------------------------------------------- | ------ | ---------- | ---- |
| `ChatGPTAPI(gpt-3.5-turbo-0301)`                           | 否     | 可靠       | 相对较笨 |
| `ChatGPTUnofficialProxyAPI(网页 accessToken)` | 是     | 相对不可靠 | 聪明 |

对比：
1. `ChatGPTAPI` 使用 `gpt-3.5-turbo-0301` 通过官方`OpenAI`补全`API`模拟`ChatGPT`（最稳健的方法，但它不是免费的，并且没有使用针对聊天进行微调的模型）
2. `ChatGPTUnofficialProxyAPI` 使用非官方代理服务器访问 `ChatGPT` 的后端`API`，绕过`Cloudflare`（使用真实的的`ChatGPT`，非常轻量级，但依赖于第三方服务器，并且有速率限制）

警告：
1. 你应该首先使用 `API` 方式
2. 使用 `API` 时，如果网络不通，那是国内被墙了，你需要自建代理，绝对不要使用别人的公开代理，那是危险的。
3. 使用 `accessToken` 方式时反向代理将向第三方暴露您的访问令牌，这样做应该不会产生任何不良影响，但在使用这种方法之前请考虑风险。
4. 使用 `accessToken` 时，不管你是国内还是国外的机器，都会使用代理。默认代理为 [acheong08](https://github.com/acheong08) 大佬的 `https://bypass.duti.tech/api/conversation`，这不是后门也不是监听，除非你有能力自己翻过 `CF` 验证，用前请知悉。[社区代理](https://github.com/transitive-bullshit/chatgpt-api#reverse-proxy)（注意：只有这两个是推荐，其他第三方来源，请自行甄别）
5. 把项目发布到公共网络时，你应该设置 `AUTH_SECRET_KEY` 变量添加你的密码访问权限，你也应该修改 `index.html` 中的 `title`，防止被关键词搜索到。

切换方式：
1. 进入 `service/.env.example` 文件，复制内容到 `service/.env` 文件
2. 使用 `OpenAI API Key` 请填写 `OPENAI_API_KEY` 字段 [(获取 apiKey)](https://platform.openai.com/overview)
3. 使用 `Web API` 请填写 `OPENAI_ACCESS_TOKEN` 字段 [(获取 accessToken)](https://chat.openai.com/api/auth/session)
4. 同时存在时以 `OpenAI API Key` 优先

环境变量：

全部参数变量请查看或[这里](#环境变量)

```
/service/.env.example
```

## 待实现路线
[✓] 双模型

[✓] 多会话储存和上下文逻辑

[✓] 对代码等消息类型的格式化美化处理

[✓] 支持用户登录注册

[✓] 前端页面设置 apikey 等信息

[✓] 数据导入、导出

[✓] 保存消息到本地图片

[✓] 界面多语言

[✓] 界面主题

[✗] More...

## 前置要求

### Node

`node` 需要 `^16 || ^18 || ^19` 版本（`node >= 14` 需要安装 [fetch polyfill](https://github.com/developit/unfetch#usage-as-a-polyfill)），使用 [nvm](https://github.com/nvm-sh/nvm) 可管理本地多个 `node` 版本

```shell
node -v
```

### PNPM
如果你没有安装过 `pnpm`
```shell
npm install pnpm -g
```

### 填写密钥
获取 `Openai Api Key` 或 `accessToken` 并填写本地环境变量 [跳转](#介绍)

```
# service/.env 文件

# OpenAI API Key - https://platform.openai.com/overview
OPENAI_API_KEY=

# change this to an `accessToken` extracted from the ChatGPT site's `https://chat.openai.com/api/auth/session` response
OPENAI_ACCESS_TOKEN=
```

## 安装依赖

> 为了简便 `后端开发人员` 的了解负担，所以并没有采用前端 `workspace` 模式，而是分文件夹存放。如果只需要前端页面做二次开发，删除 `service` 文件夹即可。

### 后端

进入文件夹 `/service` 运行以下命令

```shell
pnpm install
```

### 前端
根目录下运行以下命令
```shell
pnpm bootstrap
```

## 测试环境运行
### 后端服务

进入文件夹 `/service` 运行以下命令

```shell
pnpm start
```

### 前端网页
根目录下运行以下命令
```shell
pnpm dev
```

## 环境变量

`API` 可用：

- `OPENAI_API_KEY` 和 `OPENAI_ACCESS_TOKEN` 二选一
- `OPENAI_API_MODEL`  设置模型，可选，默认：`gpt-3.5-turbo`
- `OPENAI_API_BASE_URL` 设置接口地址，可选，默认：`https://api.openai.com`

`ACCESS_TOKEN` 可用：

- `OPENAI_ACCESS_TOKEN`  和 `OPENAI_API_KEY` 二选一，同时存在时，`OPENAI_API_KEY` 优先
- `API_REVERSE_PROXY` 设置反向代理，可选，默认：`https://bypass.duti.tech/api/conversation`，[社区](https://github.com/transitive-bullshit/chatgpt-api#reverse-proxy)（注意：只有这两个是推荐，其他第三方来源，请自行甄别）

通用：

- `AUTH_SECRET_KEY` 访问权限密钥，可选
- `MAX_REQUEST_PER_HOUR` 每小时最大请求次数，可选，默认无限
- `TIMEOUT_MS` 超时，单位毫秒，可选
- `SOCKS_PROXY_HOST` 和 `SOCKS_PROXY_PORT` 一起时生效，可选
- `SOCKS_PROXY_PORT` 和 `SOCKS_PROXY_HOST` 一起时生效，可选
- `HTTPS_PROXY` 支持 `http`，`https`, `socks5`，可选
- `ALL_PROXY` 支持 `http`，`https`, `socks5`，可选

## 打包

### 使用 Docker

#### Docker 参数示例

![docker](./docs/docker.png)

#### Docker build & Run

```bash
docker build -t chatgpt-web .

# 前台运行
docker run --name chatgpt-web --rm -it -p 3002:3002 --env OPENAI_API_KEY=your_api_key chatgpt-web

# 后台运行
docker run --name chatgpt-web -d -p 3002:3002 --env OPENAI_API_KEY=your_api_key chatgpt-web

# 运行地址
http://localhost:3002/
```

#### Docker compose

[Hub 地址](https://hub.docker.com/repository/docker/kerwin1202/chatgpt-web/general)

```yml
version: '3'

services:
  app:
    image: kerwin1202/chatgpt-web # 总是使用latest,更新时重新pull该tag镜像即可
    container_name: chatgptweb
    ports:
      - 3002:3002
    depends_on:
      - database
    environment:
      # 二选一
      OPENAI_API_KEY: sk-xxx
      # 二选一
      OPENAI_ACCESS_TOKEN: xxx
      # API接口地址，可选，设置 OPENAI_API_KEY 时可用
      OPENAI_API_BASE_URL: xxx
      # API模型，可选，设置 OPENAI_API_KEY 时可用
      OPENAI_API_MODEL: xxx
      # 反向代理，可选
      API_REVERSE_PROXY: xxx
<<<<<<< HEAD
=======
      # 访问权限密钥，可选
      AUTH_SECRET_KEY: xxx
      # 每小时最大请求次数，可选，默认无限
      MAX_REQUEST_PER_HOUR: 0
>>>>>>> 5fee1132
      # 超时，单位毫秒，可选
      TIMEOUT_MS: 60000
      # Socks代理，可选，和 SOCKS_PROXY_PORT 一起时生效
      SOCKS_PROXY_HOST: xxx
      # Socks代理端口，可选，和 SOCKS_PROXY_HOST 一起时生效
      SOCKS_PROXY_PORT: xxx
      # HTTPS 代理，可选，支持 http，https，socks5
      HTTPS_PROXY: http://xxx:7890
      # 访问jwt加密参数，可选 不为空则允许登录 同时需要设置 MONGODB_URL
      AUTH_SECRET_KEY: xxx
      # 网站名称
      SITE_TITLE: ChatGpt Web
      # mongodb 的连接字符串
      MONGODB_URL: 'mongodb://chatgpt:xxxx@database:27017'
      # 网站是否开启注册
      REGISTER_ENABLED: true
      # 开启注册之后 网站注册允许的邮箱后缀 如果空 则允许任意后缀
      REGISTER_MAILS: '@qq.com,@sina.com,@163.com'
      # 开启注册之后 密码加密的盐
      PASSWORD_MD5_SALT: xxx
      # 开启注册之后 超级管理邮箱
      ROOT_USER: me@example.com
      # 开启注册之后 网站域名 不含 / 注册的时候发送验证邮箱使用
      SITE_DOMAIN: http://127.0.0.1:3002
      # 开启注册之后 发送验证邮箱配置
      SMTP_HOST: smtp.exmail.qq.com
      SMTP_PORT: 465
      SMTP_TSL: true
      SMTP_USERNAME: noreply@examile.com
      SMTP_PASSWORD: xxx
    links:
      - database

  database:
    image: mongo
    container_name: chatgptweb-database
    ports:
      - '27017:27017'
    expose:
      - '27017'
    volumes:
      - mongodb:/data/db
    environment:
      MONGO_INITDB_ROOT_USERNAME: chatgpt
      MONGO_INITDB_ROOT_PASSWORD: xxxx
      MONGO_INITDB_DATABASE: chatgpt

volumes:
  mongodb: {}
```
- `OPENAI_API_BASE_URL`  可选，设置 `OPENAI_API_KEY` 时可用
- `OPENAI_API_MODEL`  可选，设置 `OPENAI_API_KEY` 时可用
###  使用 Railway 部署

[![Deploy on Railway](https://railway.app/button.svg)](https://railway.app/new/template/yytmgc)

#### Railway 环境变量

| 环境变量名称          | 必填                   | 备注                                                                                               |
| --------------------- | ---------------------- | -------------------------------------------------------------------------------------------------- |
| `PORT`                | 必填                   | 默认 `3002`
| `AUTH_SECRET_KEY`          | 可选                   | 访问权限密钥                                        |
| `MAX_REQUEST_PER_HOUR`          | 可选                   | 每小时最大请求次数，可选，默认无限                                        |
| `TIMEOUT_MS`          | 可选                   | 超时时间，单位毫秒                                                                             |
| `OPENAI_API_KEY`      | `OpenAI API` 二选一    | 使用 `OpenAI API` 所需的 `apiKey` [(获取 apiKey)](https://platform.openai.com/overview)            |
| `OPENAI_ACCESS_TOKEN` | `Web API` 二选一       | 使用 `Web API` 所需的 `accessToken` [(获取 accessToken)](https://chat.openai.com/api/auth/session) |
| `OPENAI_API_BASE_URL`   | 可选，`OpenAI API` 时可用 |  `API`接口地址  |
| `OPENAI_API_MODEL`   | 可选，`OpenAI API` 时可用 |  `API`模型  |
| `API_REVERSE_PROXY`   | 可选，`Web API` 时可用 | `Web API` 反向代理地址 [详情](https://github.com/transitive-bullshit/chatgpt-api#reverse-proxy)    |
| `SOCKS_PROXY_HOST`   | 可选，和 `SOCKS_PROXY_PORT` 一起时生效 | Socks代理    |
| `SOCKS_PROXY_PORT`   | 可选，和 `SOCKS_PROXY_HOST` 一起时生效 | Socks代理端口    |
| `HTTPS_PROXY`   | 可选 | HTTPS 代理，支持 http，https, socks5    |
| `ALL_PROXY`   | 可选 | 所有代理 代理，支持 http，https, socks5    |

> 注意: `Railway` 修改环境变量会重新 `Deploy`

### 手动打包
#### 后端服务
> 如果你不需要本项目的 `node` 接口，可以省略如下操作

复制 `service` 文件夹到你有 `node` 服务环境的服务器上。

```shell
# 安装
pnpm install

# 打包
pnpm build

# 运行
pnpm prod
```

PS: 不进行打包，直接在服务器上运行 `pnpm start` 也可

#### 前端网页

1、修改根目录下 `.env` 文件中的 `VITE_GLOB_API_URL` 为你的实际后端接口地址

2、根目录下运行以下命令，然后将 `dist` 文件夹内的文件复制到你网站服务的根目录下

[参考信息](https://cn.vitejs.dev/guide/static-deploy.html#building-the-app)

```shell
pnpm build
```

## 常见问题
Q: 为什么 `Git` 提交总是报错？

A: 因为有提交信息验证，请遵循 [Commit 指南](./CONTRIBUTING.md)

Q: 如果只使用前端页面，在哪里改请求接口？

A: 根目录下 `.env` 文件中的 `VITE_GLOB_API_URL` 字段。

Q: 文件保存时全部爆红?

A: `vscode` 请安装项目推荐插件，或手动安装 `Eslint` 插件。

Q: 前端没有打字机效果？

A: 一种可能原因是经过 Nginx 反向代理，开启了 buffer，则 Nginx 会尝试从后端缓冲一定大小的数据再发送给浏览器。请尝试在反代参数后添加 `proxy_buffering off;`，然后重载 Nginx。其他 web server 配置同理。

## 参与贡献

贡献之前请先阅读 [贡献指南](./CONTRIBUTING.md)

感谢所有做过贡献的人!

<a href="https://github.com/Chanzhaoyu/chatgpt-web/graphs/contributors">
  <img src="https://contrib.rocks/image?repo=Chanzhaoyu/chatgpt-web" />
</a>

## 赞助
如果你觉得这个项目对你有帮助，请给我点个Star。

## License
MIT © [Kerwin1202](./license)<|MERGE_RESOLUTION|>--- conflicted
+++ resolved
@@ -235,13 +235,8 @@
       OPENAI_API_MODEL: xxx
       # 反向代理，可选
       API_REVERSE_PROXY: xxx
-<<<<<<< HEAD
-=======
-      # 访问权限密钥，可选
-      AUTH_SECRET_KEY: xxx
       # 每小时最大请求次数，可选，默认无限
       MAX_REQUEST_PER_HOUR: 0
->>>>>>> 5fee1132
       # 超时，单位毫秒，可选
       TIMEOUT_MS: 60000
       # Socks代理，可选，和 SOCKS_PROXY_PORT 一起时生效
